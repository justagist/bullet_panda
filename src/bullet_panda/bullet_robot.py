import pybullet as pb
import numpy as np
import quaternion


class BulletRobot(object):
    def __init__(self, description_path, uid=None, config=None):
        """
        :param description_path: path to description file (urdf, .bullet, etc.)
        :param config: optional config file for specifying robot information 
        :param uid: optional server id of bullet 

        :type description_path: str
        :type config: dict
        :type uid: int
        """

<<<<<<< HEAD
        if uid is None:
            uid = pb.connect(pb.SHARED_MEMORY)
            if uid < 0:
                uid = pb.connect(pb.GUI_SERVER)
=======

        # if uid is None:
        #     uid = pb.connect(pb.SHARED_MEMORY)
        #     if uid < 0:
        uid = pb.connect(pb.GUI_SERVER)
>>>>>>> eb3ea5c2

        self._uid = uid
        pb.resetSimulation(physicsClientId=self._uid)

        extension = description_path.split('.')[-1]
        if extension == "urdf":
            robot_id = pb.loadURDF(
                description_path, useFixedBase=True, physicsClientId=self._uid)
        elif extension == 'sdf':
            robot_id = pb.loadSDF(
                description_path, useFixedBase=True, physicsClientId=self._uid)
        elif extension == 'bullet':
            robot_id = pb.loadBullet(
                description_path, useFixedBase=True, physicsClientId=self._uid)
        else:
            robot_id = pb.loadMJCF(
                description_path, useFixedBase=True, physicsClientId=self._uid)

        self._id = robot_id

<<<<<<< HEAD
        pb.setGravity(0.0, 0.0, -9.8, physicsClientId=self._uid)
        pb.setRealTimeSimulation(1, physicsClientId=self._uid)
        pb.setTimeStep(0.01, physicsClientId=self._uid)
=======
        pb.setGravity(0.0, 0.0 ,0.0, physicsClientId = self._uid)
        pb.setRealTimeSimulation(1, physicsClientId = self._uid)
        pb.setTimeStep(0.01, physicsClientId = self._uid)
>>>>>>> eb3ea5c2

        self._all_joints = np.array(
            range(pb.getNumJoints(self._id, physicsClientId=self._uid)))

        self._movable_joints = self.get_movable_joints()

        self._nu = len(self._movable_joints)
        self._nq = self._nu

        joint_information = self.get_joint_info()

        self._all_joint_names = [info['jointName'].decode(
            "utf-8") for info in joint_information]

        self._all_joint_dict = dict(
            zip(self._all_joint_names, self._all_joints))

        if config is not None and config['ee_link_name'] is not None:
            self._ee_link_name = config['ee_link_name']
            self._ee_link_idx = config['ee_link_idx']
        else:
            self._ee_link_idx, self._ee_link_name = self._use_last_defined_link()

        self._joint_limits = self.get_joint_limits()

<<<<<<< HEAD
    def __del__(self):
        pb.disconnect(self._uid)
=======
        self._ft_joints = [self._all_joints[-1]]
        self.set_ft_sensor_at(self._ft_joints[0]) # by default, set FT sensor at last fixed joint


    def set_ft_sensor_at(self, joint_id, enable = True):
        if joint_id in self._ft_joints and not enable:
            self._ft_joints.remove(joint_id)
        elif joint_id not in self._ft_joints and enable:
            self._ft_joints.append(joint_id)

        pb.enableJointForceTorqueSensor(self._id, joint_id, enable, self._uid)

>>>>>>> eb3ea5c2

    def _use_last_defined_link(self):
        joint_information = pb.getJointInfo(
            self._id, self._all_joints[-1], physicsClientId=self._uid)
        return joint_information[-1]+1, joint_information[-5]

    def state(self):
        """
        :return: Current robot state, as a dictionary, containing 
                joint positions, velocities, efforts, zero jacobian,
                joint space inertia tensor, end-effector position, 
<<<<<<< HEAD
                end-effector orientation, end-effector velocity (linear and angular)
        :rtype: dict: {'position': np.ndarray,
=======
                end-effector orientation, end-effector velocity (linear and angular),
                end-effector force, end-effector torque
        @rtype: dict: {'position': np.ndarray,
>>>>>>> eb3ea5c2
                       'velocity': np.ndarray,
                       'effort': np.ndarray,
                       'jacobian': np.ndarray,
                       'inertia': np.ndarray,
                       'ee_point': np.ndarray,
                       'ee_ori': np.ndarray,
                       'ee_vel': np.ndarray,
                       'ee_omg': np.ndarray,
                       'tip_state'['force']: np.ndarray,
                       'tip_state'['torque']: np.ndarray,
                       }
        """

        joint_angles = self.angles()
        joint_velocities = self.joint_velocities()
        joint_efforts = self.joint_efforts()

        state = {}
        state['position'] = joint_angles
        state['velocity'] = joint_velocities
        state['effort'] = joint_efforts
        state['jacobian'] = self.jacobian(None)
        state['inertia'] = self.inertia(None)

        state['ee_point'], state['ee_ori'] = self.ee_pose()

        state['ee_vel'], state['ee_omg'] = self.ee_velocity()

        tip_state = {}
        ft_joint_state = pb.getJointState(self._id, max(self._ft_joints), physicsClientId = self._uid)
        ft=np.asarray(ft_joint_state[2])

        tip_state['force'] = ft[:3]
        tip_state['torque']= ft[3:]

        state['tip_state'] = tip_state

        return state

    def jacobian(self, joint_angles=None):
        """
        :return: Jacobian matrix for provided joint configuration
        :rtype: ndarray (shape: 6x7)

        :param joint_angles: Optional parameter. If different than None, 
                             then returned jacobian will be evaluated at    
                             given joint_angles. Otherwise the returned 
                             jacobian will be evaluated at current robot 
                             joint angles.

        :type joint_angles: [float] * len(self.get_movable_joints)    
        """

        if joint_angles is None:
            joint_angles = self.angles()

        linear_jacobian, angular_jacobian = pb.calculateJacobian(bodyUniqueId=self._id,
                                                                 linkIndex=self._ee_link_idx,
                                                                 localPosition=[
                                                                     0.0, 0.0, 0.0],
                                                                 objPositions=joint_angles.tolist(),
                                                                 objVelocities=np.zeros(
                                                                     self.n_joints()).tolist(),
                                                                 objAccelerations=np.zeros(self.n_joints()).tolist(), physicsClientId=self._uid)

        jacobian = np.vstack(
            [np.array(linear_jacobian), np.array(angular_jacobian)])

        return jacobian

    def ee_pose(self):
        """

        :return: end-effector pose of this robot in the format (position,orientation)
        .. note: orientation is a quaternion following Hamilton convention, i.e. (w, x, y, z)
        """
        return self.get_link_pose(link_id=self._ee_link_idx)

    def ee_velocity(self, numerical=False):
        """

        :param numerical: flag indicating if end-effector velocity should be computed numerically or not.
        :return: end-effector velocity, which includes linear and angular velocities, i.e. (v,omega)
        """

        return self.get_link_velocity(link_id=self._ee_link_idx)

    def get_ee_wrench(self, local=False):
        '''
            End effector forces and torques.
            Returns [fx, fy, fz, tx, ty, tz]
        '''

        _, _,jnt_reaction_force, _ = self.get_joint_state(self._ft_joints[-1])

        if local:
            ee_pos, ee_ori = self.ee_pose()

            jnt_reaction_force = np.asarray(jnt_reaction_force)
            force  = tuple(jnt_reaction_force[:3])
            torque = tuple(jnt_reaction_force[3:])

            inv_ee_pos, inv_ee_ori = pb.invertTransform(ee_pos, [ee_ori.x,ee_ori.y,ee_ori.z,ee_ori.w])
            
            force, _  = pb.multiplyTransforms(inv_ee_pos, inv_ee_ori, force, (0,0,0,1))
            torque, _ = pb.multiplyTransforms(inv_ee_pos, inv_ee_ori, torque, (0,0,0,1))
            jnt_reaction_force = force + torque

        return jnt_reaction_force

    def inertia(self, joint_angles=None):
        """

        :param joint_angles: optional parameter, if not None, then returned inertia is evaluated at given joint_angles.
            Otherwise, returned inertia tensor is evaluated at current joint angles.
        :return: Joint space inertia tensor
        """

        if joint_angles is None:
            joint_angles = self.angles()

        inertia_tensor = np.array(pb.calculateMassMatrix(
            self._id, joint_angles.tolist()))

        return inertia_tensor

    def inverse_kinematics(self, position, orientation=None):
        """

        :param position: target position
        :param orientation: target orientation in quaternion format (w, x, y , z)
        :return: joint positions that take the end effector to the desired target position and/or orientation,
            and success status (solution_found) of IK operation.
        """

        solution = None
        if orientation is None:

            solution = pb.calculateInverseKinematics(self._id,
                                                     self._ee_link_idx,
                                                     targetPosition=position, physicsClientId=self._uid)
        else:

            orientation = [orientation[1], orientation[2],
                           orientation[3], orientation[0]]
            solution = pb.calculateInverseKinematics(self._id,
                                                     self._ee_link_idx,
                                                     targetPosition=position,
                                                     targetOrientation=orientation, physicsClientId=self._uid)

        return np.array(solution), solution is None

    def q_mean(self):
        """
        :return: Mean joint positions.
        :rtype: [float] * self._nq
        """
        return self._joint_limits['mean']

    def joint_names(self):
        """
        :return: Joint names.
        :rtype: [str] * self._nq
        """
        return self._all_joint_names

    def joint_ids(self):
        """
        :return: Get joint ids (bullet id) for all robots.
        :rtype: [int] * self._nq
        """
        return self._all_joints

    def angles(self):
        """
        :return: Current joint positions.
        :rtype: [float] * self._nq
        """
        return self.get_joint_state()[0]

    def joint_velocities(self):
        """
        :return: Current velocities of all joints (movable, non-movable).
        :rtype: [float] * self._nq
        """
        return self.get_joint_state()[1]

    def joint_efforts(self):
        """
        :return: Current efforts of all joints (movable, non-movable).
        :rtype: [float] * self._nq
        """
        return self.get_joint_state()[3]

    def n_cmd(self):
        """
        :return: Number of motors (controls)
        :rtype: float
        """
        return self._nu

    def n_joints(self):
        """
        :return: Number of joints
        :rtype: float
        """
        return self._nq

    def set_joint_velocities(self, cmd, joints=None):
        """
        Set motor velocities. Use for velocity controlling.

        :param cmd: joint velocity values
        :type cmd: [float] * self._nu

        """
        if joints is None:
            joints = self._movable_joints

        pb.setJointMotorControlArray(
            self._id, joints, controlMode=pb.VELOCITY_CONTROL, targetVelocities=cmd, physicsClientId=self._uid)

    def set_joint_torques(self, cmd, joints=None):
        """
        Set motor torques. Use for velocity controlling.

        :param cmd: joint torque values
        :type cmd: [float] * self._nu

        """

        if joints is None:
            joints = self._movable_joints
<<<<<<< HEAD

        pb.setJointMotorControlArray(
            self._id, joints, controlMode=pb.TORQUE_CONTROL, forces=cmd, physicsClientId=self._uid)
=======
            
        if isinstance(cmd,np.ndarray):
            cmd = cmd.tolist()
        pb.setJointMotorControlArray(self._id, joints, controlMode=pb.TORQUE_CONTROL, forces=cmd, physicsClientId = self._uid)
>>>>>>> eb3ea5c2

    def set_joint_positions_delta(self, cmd, joints=None, forces=None):
        """
        Execute position command by specifying target joint velocities. (?!)

        :param cmd: joint velocity values
        :type cmd: [float] * self._nu

        """
        if joints is None:
            joints = self._movable_joints

        if forces is None:
            forces = np.ones(len(joints)) * 1.5

        pb.setJointMotorControlArray(self._id, joints,
                                     controlMode=pb.POSITION_CONTROL,
                                     targetVelocities=cmd,
                                     forces=forces, physicsClientId=self._uid)

    def set_joint_positions(self, cmd, joints=None, forces=None):
        """
        Set target joint positions. Use for position controlling.

        :param cmd: joint position values
        :type cmd: [float] * self._nu

        """
        vels = [0.0005 for n in range(len(cmd))]
        pb.setJointMotorControlArray(self._id, joints, controlMode=pb.POSITION_CONTROL,
                                     targetPositions=cmd, targetVelocities=vels, physicsClientId=self._uid)

    def get_joint_info(self):
        """
        :return: JointInfo() method return values from pybullet            
        :rtype: [dict] * self._nq
        """
        attribute_list = ['jointIndex', 'jointName', 'jointType',
                          'qIndex', 'uIndex', 'flags',
                          'jointDamping', 'jointFriction', 'jointLowerLimit',
                          'jointUpperLimit', 'jointMaxForce', 'jointMaxVelocity', 'linkName',
                          'jointAxis', 'parentFramePos', 'parentFrameOrn', 'parentIndex']

        joint_information = []
        for idx in self._all_joints:
            info = pb.getJointInfo(self._uid, idx, physicsClientId=self._uid)
            joint_information.append(dict(zip(attribute_list, info)))

        return joint_information

    def get_link_pose(self, link_id=-3):
        """
<<<<<<< HEAD
        :return: Pose of link (Cartesian positionof center of mass, 
=======
        @return Pose of link (Cartesian position of center of mass, 
>>>>>>> eb3ea5c2
                            Cartesian orientation of center of mass in quaternion [x,y,z,w]) 
        :rtype: [np.ndarray, np.quaternion]

        :param link_id: optional parameter to specify the link id. If not provided,
                        will return pose of end-effector
        :type link_id: int
        """
        if link_id == -3:
            self._ee_link_idx

        link_state = pb.getLinkState(
            self._id, link_id, physicsClientId=self._uid)
        pos = np.asarray(link_state[0])
        ori = np.quaternion(link_state[1][3], link_state[1][0], link_state[1][1],
                            link_state[1][2])  # hamilton convention

        return pos, ori

    def get_link_velocity(self, link_id=-3):
        """
        :return: Velocity of link (linear, angular in cartesian world frame) 
        :rtype: [np.ndarray, np.ndarray]

        :param link_id: optional parameter to specify the link id. If not provided,
                        will return velocity of end-effector
        :type link_id: int
        """

        if link_id == -3:
            self._ee_link_idx

        link_state = pb.getLinkState(
            self._id, link_id, computeLinkVelocity=1, physicsClientId=self._uid)

        lin_vel = np.asarray(link_state[6])
        ang_vel = np.asarray(link_state[7])

        return lin_vel, ang_vel

    def get_joint_state(self, joint_id = None):
        """
        :return: joint positions, velocity, reaction forces, joint efforts as given from
                bullet physics
        :rtype: [np.ndarray, np.ndarray, np.ndarray, np.ndarray]
        """
        if joint_id is None:
            joint_angles = []
            joint_velocities = []
            joint_reaction_forces = []
            joint_efforts = []

<<<<<<< HEAD
        for idx in self._all_joints:
            joint_state = pb.getJointState(
                self._id, idx, physicsClientId=self._uid)
=======
            for idx in self._movable_joints:
                joint_state = pb.getJointState(self._id, idx, physicsClientId = self._uid)
>>>>>>> eb3ea5c2

                joint_angles.append(joint_state[0])

                joint_velocities.append(joint_state[1])

                joint_reaction_forces.append(joint_state[2])

                joint_efforts.append(joint_state[3])

            return np.array(joint_angles), np.array(joint_velocities), np.array(joint_reaction_forces), np.array(
                joint_efforts)
        
        else:
            jnt_state = pb.getJointState(self._id, joint_id, physicsClientId=self._uid)
                
            jnt_poss = jnt_state[0]
            
            jnt_vels = jnt_state[1]
            
            jnt_reaction_forces = jnt_state[2]
            
            jnt_applied_torques = jnt_state[3]

            return jnt_poss, jnt_vels, np.array(jnt_reaction_forces), jnt_applied_torques

    def set_joint_angles(self, joint_angles, joint_indices=None):
        """
        Set joint positions. Note: will hard reset the joints, no controllers used.

        :param cmd: joint position values
        :type cmd: [float] * self._nu

        """

        if joint_indices is None:
            joint_indices = self._movable_joints

        for i, jnt_idx in enumerate(joint_indices):
            pb.resetJointState(self._id, jnt_idx,
                               joint_angles[i], physicsClientId=self._uid)

    def get_movable_joints(self):
        """
        :return: Ids of all movable joints.
        :rtype: np.ndarray (shape: (self._nu,))

        """
        movable_joints = []
        for i in self._all_joints:
            joint_info = pb.getJointInfo(
                self._id, i, physicsClientId=self._uid)
            q_index = joint_info[3]
            if q_index > -1:
                movable_joints.append(i)

        return np.array(movable_joints)

    def get_all_joints(self):
        """
        :return: Ids of all joints.
        :rtype: np.ndarray (shape: (self._nq,))

        """
        return self._all_joints

    def get_joint_dict(self):
        return self._all_joint_dict

    def get_joint_limits(self):
        """
        :return: Joint limits, mean positions, range
        :rtype: dict {'lower': [float], 'upper': [float], 'mean': [float], 'range':[float]}
        """

        lower_lim = np.zeros(self.n_joints())

        upper_lim = np.zeros(self.n_joints())

        mean_ = np.zeros(self.n_joints())

        range_ = np.zeros(self.n_joints())

        for k, idx in enumerate(self._movable_joints):
            lower_lim[k] = pb.getJointInfo(
                self._id, idx, physicsClientId=self._uid)[8]

            upper_lim[k] = pb.getJointInfo(
                self._id, idx, physicsClientId=self._uid)[9]

            mean_[k] = 0.5 * (lower_lim[k] + upper_lim[k])

            range_[k] = (upper_lim[k] - lower_lim[k])

        return {'lower': lower_lim, 'upper': upper_lim, 'mean': mean_, 'range': range_}

    def get_joint_by_name(self, joint_name):
        """
        :return: Joint ID of given joint
        :rtype: int

        :param joint_name: name of joint
        :type joint_name: str
        """
        if joint_name in self._all_joint_dict:
            return self._all_joint_dict[joint_name]
        else:
            raise Exception("Joint name does not exist!")

    def configure_default_pos(self, pos, ori):
        self._default_pos = pos
        self._default_ori = ori
        self.set_default_pos_ori()

    def set_default_pos_ori(self):
        self.set_pos_ori(self._default_pos, self._default_ori)

    def set_pos_ori(self, pos, ori):
        """
        Set robot position (base of robot)

        :param pos: position of CoM of base
        :param ori: orientation of CoM of base (quaternion [x,y,z,w])

        """
        pb.resetBasePositionAndOrientation(
            self._id, pos, ori, physicsClientId=self._uid)

    def set_ctrl_mode(self, ctrl_type='pos'):
        """
        Use to disable the default position_control mode.

        :param ctrl_type: type of controller to use (give any string except 'pos' to enable
                            velocity and torque control)
        :type ctrl_type: str

        """

        angles = self.angles()

        for k, jnt_index in enumerate(self._movable_joints):

            pb.resetJointState(self._id, jnt_index,
                               angles[k], physicsClientId=self._uid)

            if ctrl_type == 'pos':

                pb.setJointMotorControl2(self._id, jnt_index, pb.POSITION_CONTROL,
                                         targetPosition=angles[k], force=500, physicsClientId=self._uid)

            else:

<<<<<<< HEAD
                pb.setJointMotorControl2(self._id, jnt_index, pb.VELOCITY_CONTROL,
                                         targetPosition=angles[k], force=0.5, physicsClientId=self._uid)
=======
                pb.setJointMotorControl2(self._id, jnt_index, pb.VELOCITY_CONTROL, 
                                         force=0.1, physicsClientId=self._uid)
>>>>>>> eb3ea5c2

    def triangle_mesh(self):

        visual_shape_data = pb.getVisualShapeData(
            self._id, physicsClientId=self._uid)

        triangle_mesh = [None]*len(visual_shape_data)

        for i, data in enumerate(visual_shape_data):
            link_index = data[1]
            geometry_type = data[2]
            dimensions = data[3]
            mesh_asset_file = data[4]
            local_pos = data[5]
            local_ori = data[6]
            colour = data[7]

            link_state = pb.getLinkState(
                self._id, link_index, physicsClientId=self._uid)
            pos = link_state[0]
            ori = link_state[1]
            loc_inertial_pos = link_state[2]
            loc_inertial_ori = link_state[3]

            inv_loc_inertial_pos, inv_loc_inertial_ori = pb.invertTransform(loc_inertial_pos,
                                                                            loc_inertial_ori, physicsClientId=self._uid)
            tp, to = pb.multiplyTransforms(inv_loc_inertial_pos,
                                           inv_loc_inertial_ori,
                                           pos, ori, physicsClientId=self._uid)

            global_pos, global_ori = pb.multiplyTransforms(
                tp, to, local_pos, local_ori, physicsClientId=self._uid)

            triangle_mesh[i] = (np.asarray(global_pos),)

        return triangle_mesh<|MERGE_RESOLUTION|>--- conflicted
+++ resolved
@@ -15,18 +15,11 @@
         :type uid: int
         """
 
-<<<<<<< HEAD
-        if uid is None:
-            uid = pb.connect(pb.SHARED_MEMORY)
-            if uid < 0:
-                uid = pb.connect(pb.GUI_SERVER)
-=======
 
         # if uid is None:
         #     uid = pb.connect(pb.SHARED_MEMORY)
         #     if uid < 0:
         uid = pb.connect(pb.GUI_SERVER)
->>>>>>> eb3ea5c2
 
         self._uid = uid
         pb.resetSimulation(physicsClientId=self._uid)
@@ -47,15 +40,9 @@
 
         self._id = robot_id
 
-<<<<<<< HEAD
         pb.setGravity(0.0, 0.0, -9.8, physicsClientId=self._uid)
         pb.setRealTimeSimulation(1, physicsClientId=self._uid)
         pb.setTimeStep(0.01, physicsClientId=self._uid)
-=======
-        pb.setGravity(0.0, 0.0 ,0.0, physicsClientId = self._uid)
-        pb.setRealTimeSimulation(1, physicsClientId = self._uid)
-        pb.setTimeStep(0.01, physicsClientId = self._uid)
->>>>>>> eb3ea5c2
 
         self._all_joints = np.array(
             range(pb.getNumJoints(self._id, physicsClientId=self._uid)))
@@ -81,10 +68,6 @@
 
         self._joint_limits = self.get_joint_limits()
 
-<<<<<<< HEAD
-    def __del__(self):
-        pb.disconnect(self._uid)
-=======
         self._ft_joints = [self._all_joints[-1]]
         self.set_ft_sensor_at(self._ft_joints[0]) # by default, set FT sensor at last fixed joint
 
@@ -97,7 +80,8 @@
 
         pb.enableJointForceTorqueSensor(self._id, joint_id, enable, self._uid)
 
->>>>>>> eb3ea5c2
+    def __del__(self):
+        pb.disconnect(self._uid)
 
     def _use_last_defined_link(self):
         joint_information = pb.getJointInfo(
@@ -109,14 +93,9 @@
         :return: Current robot state, as a dictionary, containing 
                 joint positions, velocities, efforts, zero jacobian,
                 joint space inertia tensor, end-effector position, 
-<<<<<<< HEAD
-                end-effector orientation, end-effector velocity (linear and angular)
-        :rtype: dict: {'position': np.ndarray,
-=======
                 end-effector orientation, end-effector velocity (linear and angular),
                 end-effector force, end-effector torque
-        @rtype: dict: {'position': np.ndarray,
->>>>>>> eb3ea5c2
+        :rtype: dict: {'position': np.ndarray,
                        'velocity': np.ndarray,
                        'effort': np.ndarray,
                        'jacobian': np.ndarray,
@@ -350,16 +329,9 @@
 
         if joints is None:
             joints = self._movable_joints
-<<<<<<< HEAD
 
         pb.setJointMotorControlArray(
             self._id, joints, controlMode=pb.TORQUE_CONTROL, forces=cmd, physicsClientId=self._uid)
-=======
-            
-        if isinstance(cmd,np.ndarray):
-            cmd = cmd.tolist()
-        pb.setJointMotorControlArray(self._id, joints, controlMode=pb.TORQUE_CONTROL, forces=cmd, physicsClientId = self._uid)
->>>>>>> eb3ea5c2
 
     def set_joint_positions_delta(self, cmd, joints=None, forces=None):
         """
@@ -412,11 +384,7 @@
 
     def get_link_pose(self, link_id=-3):
         """
-<<<<<<< HEAD
         :return: Pose of link (Cartesian positionof center of mass, 
-=======
-        @return Pose of link (Cartesian position of center of mass, 
->>>>>>> eb3ea5c2
                             Cartesian orientation of center of mass in quaternion [x,y,z,w]) 
         :rtype: [np.ndarray, np.quaternion]
 
@@ -468,14 +436,8 @@
             joint_reaction_forces = []
             joint_efforts = []
 
-<<<<<<< HEAD
-        for idx in self._all_joints:
-            joint_state = pb.getJointState(
-                self._id, idx, physicsClientId=self._uid)
-=======
             for idx in self._movable_joints:
                 joint_state = pb.getJointState(self._id, idx, physicsClientId = self._uid)
->>>>>>> eb3ea5c2
 
                 joint_angles.append(joint_state[0])
 
@@ -627,13 +589,8 @@
 
             else:
 
-<<<<<<< HEAD
                 pb.setJointMotorControl2(self._id, jnt_index, pb.VELOCITY_CONTROL,
                                          targetPosition=angles[k], force=0.5, physicsClientId=self._uid)
-=======
-                pb.setJointMotorControl2(self._id, jnt_index, pb.VELOCITY_CONTROL, 
-                                         force=0.1, physicsClientId=self._uid)
->>>>>>> eb3ea5c2
 
     def triangle_mesh(self):
 
